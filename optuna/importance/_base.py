--- conflicted
+++ resolved
@@ -18,8 +18,8 @@
 from optuna.trial._filter_nonfinite import _filter_nonfinite
 
 
-def _check_evaluate_args(study: Study, params: Optional[List[str]]) -> None:
-    completed_trials = list(filter(lambda t: t.state == TrialState.COMPLETE, study.trials))
+
+def _check_evaluate_args(completed_trials: List[FrozenTrial], params: Optional[List[str]]) -> None:
     if len(completed_trials) == 0:
         raise ValueError("Cannot evaluate parameter importances without completed trials.")
     if len(completed_trials) == 1:
@@ -91,21 +91,12 @@
     )
     return distributions
 
-
-<<<<<<< HEAD
 def _get_trans_params_values(
     trans: _SearchSpaceTransform,
     trials: Sequence[FrozenTrial],
     target: Optional[Callable[[FrozenTrial], float]],
 ) -> Tuple[numpy.ndarray, numpy.ndarray]:
     n_trials = len(trials)
-=======
-def _check_evaluate_args(completed_trials: List[FrozenTrial], params: Optional[List[str]]) -> None:
-    if len(completed_trials) == 0:
-        raise ValueError("Cannot evaluate parameter importances without completed trials.")
-    if len(completed_trials) == 1:
-        raise ValueError("Cannot evaluate parameter importances with only a single trial.")
->>>>>>> 52095d9a
 
     trans_params = numpy.empty((n_trials, trans.bounds.shape[0]), dtype=numpy.float64)
     trans_values = numpy.empty(n_trials, dtype=numpy.float64)
@@ -133,7 +124,7 @@
                 "please specify the `target`. For example, use "
                 "`target=lambda t: t.values[0]` for the first objective value."
             )
-
+        print(params)
         distributions = _get_distributions(study, params)
         if len(distributions) == 0:  # `params` were given but as an empty list.
             return OrderedDict()
