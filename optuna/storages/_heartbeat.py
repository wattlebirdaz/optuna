import abc
import copy
from typing import Callable
from typing import List
from typing import Optional

import optuna
<<<<<<< HEAD
from optuna._experimental import experimental_func
=======
from optuna._experimental import experimental
from optuna.storages import BaseStorage
>>>>>>> 294f6a90
from optuna.trial import FrozenTrial
from optuna.trial import TrialState


class BaseHeartbeat(metaclass=abc.ABCMeta):
    """Base class for heartbeat.

    This class is not supposed to be directly accessed by library users.

    The heartbeat mechanism periodically checks whether each trial process is alive during an
    optimization loop. To support this mechanism, the methods of
    :class:`~optuna.storages._heartbeat.BaseHeartbeat` is implemented for the target database
    backend, typically with multiple inheritance of :class:`~optuna.storages._base.BaseStorage`
    and :class:`~optuna.storages._heartbeat.BaseHeartbeat`.

    .. seealso::
        See :class:`~optuna.storages.RDBStorage` and :class:`~optuna.storages.RedisStorage`, where
        those backends support heartbeat.
    """

    @abc.abstractmethod
    def record_heartbeat(self, trial_id: int) -> None:
        """Record the heartbeat of the trial.

        Args:
            trial_id:
                ID of the trial.
        """
        raise NotImplementedError()

    @abc.abstractmethod
    def _get_stale_trial_ids(self, study_id: int) -> List[int]:
        """Get the stale trial ids of the study.

        Args:
            study_id:
                ID of the study.
        Returns:
            List of IDs of trials whose heartbeat has not been updated for a long time.
        """
        raise NotImplementedError()

    @abc.abstractmethod
    def get_heartbeat_interval(self) -> Optional[int]:
        """Get the heartbeat interval if it is set.

        Returns:
            The heartbeat interval if it is set, otherwise :obj:`None`.
        """
        raise NotImplementedError()

    @abc.abstractmethod
    def get_failed_trial_callback(self) -> Optional[Callable[["optuna.Study", FrozenTrial], None]]:
        """Get the failed trial callback function.

        Returns:
            The failed trial callback function if it is set, otherwise :obj:`None`.
        """
        raise NotImplementedError()


@experimental_func("2.9.0")
def fail_stale_trials(study: "optuna.Study") -> None:
    """Fail stale trials and run their failure callbacks.

    The running trials whose heartbeat has not been updated for a long time will be failed,
    that is, those states will be changed to :obj:`~optuna.trial.TrialState.FAIL`.

    .. seealso::

        See :class:`~optuna.storages.RDBStorage`.

    Args:
        study:
            Study holding the trials to check.
    """
    storage = study._storage

    if not isinstance(storage, BaseHeartbeat):
        return

    if not is_heartbeat_enabled(storage):
        return

    failed_trial_ids = []
    for trial_id in storage._get_stale_trial_ids(study._study_id):
        if storage.set_trial_state_values(trial_id, state=TrialState.FAIL):
            failed_trial_ids.append(trial_id)

    failed_trial_callback = storage.get_failed_trial_callback()
    if failed_trial_callback is not None:
        for trial_id in failed_trial_ids:
            failed_trial = copy.deepcopy(storage.get_trial(trial_id))
            failed_trial_callback(study, failed_trial)


def is_heartbeat_enabled(storage: BaseStorage) -> bool:
    """Check whether the storage enables the heartbeat.

    Returns:
        :obj:`True` if the storage also inherits :class:`~optuna.storages._heartbeat.BaseHeartbeat`
        and the return value of :meth:`~optuna.storages.BaseStorage.get_heartbeat_interval` is an
        integer, otherwise :obj:`False`.
    """
    return isinstance(storage, BaseHeartbeat) and storage.get_heartbeat_interval() is not None<|MERGE_RESOLUTION|>--- conflicted
+++ resolved
@@ -5,12 +5,8 @@
 from typing import Optional
 
 import optuna
-<<<<<<< HEAD
 from optuna._experimental import experimental_func
-=======
-from optuna._experimental import experimental
 from optuna.storages import BaseStorage
->>>>>>> 294f6a90
 from optuna.trial import FrozenTrial
 from optuna.trial import TrialState
 
