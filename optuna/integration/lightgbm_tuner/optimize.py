import copy
import json
import os
import pickle
import time
from typing import Any
from typing import Dict
import warnings

import lightgbm as lgb
import numpy as np
import tqdm

import optuna
from optuna.integration.lightgbm_tuner.alias import _handling_alias_metrics
from optuna.integration.lightgbm_tuner.alias import _handling_alias_parameters
from optuna import type_checking

if type_checking.TYPE_CHECKING:
    from typing import Callable  # NOQA
    from typing import Generator  # NOQA
    from typing import List  # NOQA
    from typing import Optional  # NOQA
    from typing import Tuple  # NOQA
    from typing import Union  # NOQA

    from optuna.trial import FrozenTrial  # NOQA
    from optuna.study import Study  # NOQA
    from optuna.trial import Trial  # NOQA

    VALID_SET_TYPE = Union[List[lgb.Dataset], Tuple[lgb.Dataset, ...], lgb.Dataset]


# Define key names of `Trial.system_attrs`.
_ELAPSED_SECS_KEY = "lightgbm_tuner:elapsed_secs"
_AVERAGE_ITERATION_TIME_KEY = "lightgbm_tuner:average_iteration_time"
_STEP_NAME_KEY = "lightgbm_tuner:step_name"
_LGBM_PARAMS_KEY = "lightgbm_tuner:lgbm_params"

# EPS is used to ensure that a sampled parameter value is in pre-defined value range.
EPS = 1e-12

# Default value of tree_depth, used for upper bound of num_leaves.
DEFAULT_TUNER_TREE_DEPTH = 8

# Default parameter values described in the official webpage.
DEFAULT_LIGHTGBM_PARAMETERS = {
    "lambda_l1": 0.0,
    "lambda_l2": 0.0,
    "num_leaves": 31,
    "feature_fraction": 1.0,
    "bagging_fraction": 1.0,
    "bagging_freq": 0,
    "min_child_samples": 20,
}

_logger = optuna.logging.get_logger(__name__)


class BaseTuner(object):
    def __init__(self, lgbm_params=None, lgbm_kwargs=None):
        # type: (Dict[str, Any], Dict[str,Any]) -> None

        # Handling alias metrics.
        if lgbm_params is not None:
            _handling_alias_metrics(lgbm_params)

        self.lgbm_params = lgbm_params or {}
        self.lgbm_kwargs = lgbm_kwargs or {}

    def _get_booster_best_score(self, booster):
        # type: (lgb.Booster) -> float

        metric = self.lgbm_params.get("metric", "binary_logloss")

        # todo (smly): This implementation is different logic from the LightGBM's python bindings.
        if type(metric) is str:
            pass
        elif type(metric) is list:
            metric = metric[-1]
        elif type(metric) is set:
            metric = list(metric)[-1]
        else:
            raise NotImplementedError
        valid_sets = self.lgbm_kwargs.get("valid_sets")  # type: Optional[VALID_SET_TYPE]

        if self.lgbm_kwargs.get("valid_names") is not None:
            if type(self.lgbm_kwargs["valid_names"]) is str:
                valid_name = self.lgbm_kwargs["valid_names"]
            elif type(self.lgbm_kwargs["valid_names"]) in [list, tuple]:
                valid_name = self.lgbm_kwargs["valid_names"][-1]
            else:
                raise NotImplementedError

        elif type(valid_sets) is lgb.Dataset:
            valid_name = "valid_0"

        elif isinstance(valid_sets, (list, tuple)) and len(valid_sets) > 0:
            valid_set_idx = len(valid_sets) - 1
            valid_name = "valid_{}".format(valid_set_idx)

        else:
            raise NotImplementedError

        metric = self._metric_with_eval_at(metric)
        val_score = booster.best_score[valid_name][metric]
        return val_score

    def _metric_with_eval_at(self, metric):
        # type: (str) -> str

        if metric != "ndcg" and metric != "map":
            return metric

        eval_at = self.lgbm_params.get("eval_at")
        if eval_at is None:
            eval_at = self.lgbm_params.get("{}_at".format(metric))
        if eval_at is None:
            eval_at = self.lgbm_params.get("{}_eval_at".format(metric))
        if eval_at is None:
            # Set default value of LightGBM.
            # See https://lightgbm.readthedocs.io/en/latest/Parameters.html#eval_at.
            eval_at = [1, 2, 3, 4, 5]

        # Optuna can handle only a single metric. Choose first one.
        if type(eval_at) in [list, tuple]:
            return "{}@{}".format(metric, eval_at[0])
        if type(eval_at) is int:
            return "{}@{}".format(metric, eval_at)
        raise ValueError(
            "The value of eval_at is expected to be int or a list/tuple of int."
            "'{}' is specified.".format(eval_at)
        )

    def higher_is_better(self):
        # type: () -> bool

        metric_name = self.lgbm_params.get("metric", "binary_logloss")
        return metric_name.startswith(("auc", "ndcg", "map"))

    def compare_validation_metrics(self, val_score, best_score):
        # type: (float, float) -> bool

        if self.higher_is_better():
            return val_score > best_score
        else:
            return val_score < best_score


class OptunaObjective(BaseTuner):
    """Objective for hyperparameter-tuning with Optuna."""

    def __init__(
        self,
        target_param_names,  # type: List[str]
        lgbm_params,  # type: Dict[str, Any]
        train_set,  # type: lgb.Dataset
        lgbm_kwargs,  # type: Dict[str, Any]
        best_score,  # type: float
        step_name,  # type: str
        model_dir,  # type: Optional[str]
        pbar=None,  # type: Optional[tqdm.tqdm]
    ):

        self.target_param_names = target_param_names
        self.pbar = pbar
        self.lgbm_params = lgbm_params
        self.lgbm_kwargs = lgbm_kwargs
        self.train_set = train_set

        self.report = []  # type: List[Dict[str, Any]]
        self.trial_count = 0
        self.best_score = best_score
        self.best_booster_with_trial_number = None  # type: Optional[Tuple[lgb.Booster, int]]
        self.step_name = step_name
        self.model_dir = model_dir

        self._check_target_names_supported()

    def _check_target_names_supported(self):
        # type: () -> None

        supported_param_names = [
            "lambda_l1",
            "lambda_l2",
            "num_leaves",
            "feature_fraction",
            "bagging_fraction",
            "bagging_freq",
            "min_child_samples",
        ]
        for target_param_name in self.target_param_names:
            if target_param_name not in supported_param_names:
                raise NotImplementedError("Parameter `{}` is not supported for tunning.")

    def __call__(self, trial):
        # type: (Trial) -> float

        pbar_fmt = "{}, val_score: {:.6f}"

        if self.pbar is not None:
            self.pbar.set_description(pbar_fmt.format(self.step_name, self.best_score))

        if "lambda_l1" in self.target_param_names:
            self.lgbm_params["lambda_l1"] = trial.suggest_loguniform("lambda_l1", 1e-8, 10.0)
        if "lambda_l2" in self.target_param_names:
            self.lgbm_params["lambda_l2"] = trial.suggest_loguniform("lambda_l2", 1e-8, 10.0)
        if "num_leaves" in self.target_param_names:
            tree_depth = self.lgbm_params.get("max_depth", DEFAULT_TUNER_TREE_DEPTH)
            max_num_leaves = 2 ** tree_depth if tree_depth > 0 else 2 ** DEFAULT_TUNER_TREE_DEPTH
            self.lgbm_params["num_leaves"] = trial.suggest_int("num_leaves", 2, max_num_leaves)
        if "feature_fraction" in self.target_param_names:
            # `GridSampler` is used for sampling feature_fraction value.
            # The value 1.0 for the hyperparameter is always sampled.
            param_value = min(trial.suggest_uniform("feature_fraction", 0.4, 1.0 + EPS), 1.0)
            self.lgbm_params["feature_fraction"] = param_value
        if "bagging_fraction" in self.target_param_names:
            # `TPESampler` is used for sampling bagging_fraction value.
            # The value 1.0 for the hyperparameter might by sampled.
            param_value = min(trial.suggest_uniform("bagging_fraction", 0.4, 1.0 + EPS), 1.0)
            self.lgbm_params["bagging_fraction"] = param_value
        if "bagging_freq" in self.target_param_names:
            self.lgbm_params["bagging_freq"] = trial.suggest_int("bagging_freq", 1, 7)
        if "min_child_samples" in self.target_param_names:
            # `GridSampler` is used for sampling min_child_samples value.
            # The value 1.0 for the hyperparameter is always sampled.
            param_value = int(trial.suggest_uniform("min_child_samples", 5, 100 + EPS))
            self.lgbm_params["min_child_samples"] = param_value

        start_time = time.time()
        booster = lgb.train(self.lgbm_params, self.train_set, **self.lgbm_kwargs)

        val_score = self._get_booster_best_score(booster)
        elapsed_secs = time.time() - start_time
        average_iteration_time = elapsed_secs / booster.current_iteration()

        if self.model_dir is not None:
            path = os.path.join(self.model_dir, "{}.pkl".format(trial.number))
            with open(path, "wb") as fout:
                pickle.dump(booster, fout)
            _logger.info("The booster of trial#{} was saved as {}.".format(trial.number, path))

        if self.compare_validation_metrics(val_score, self.best_score):
            self.best_score = val_score
            self.best_booster_with_trial_number = (booster, trial.number)

        if self.pbar is not None:
            self.pbar.set_description(pbar_fmt.format(self.step_name, self.best_score))
            self.pbar.update(1)

        self.report.append(
            dict(
                # Since v1.2.0, action was concatenation of parameter names. Currently, it is
                # explicitly given to distinguish steps which tune the same parameters.
                action=self.step_name,
                trial=self.trial_count,
                value=str(trial.params),
                val_score=val_score,
                elapsed_secs=elapsed_secs,
                average_iteration_time=average_iteration_time,
            )
        )

        trial.set_system_attr(_ELAPSED_SECS_KEY, elapsed_secs)
        trial.set_system_attr(_AVERAGE_ITERATION_TIME_KEY, average_iteration_time)
        trial.set_system_attr(_STEP_NAME_KEY, self.step_name)
        trial.set_system_attr(_LGBM_PARAMS_KEY, json.dumps(self.lgbm_params))

        self.trial_count += 1

        return val_score


class LightGBMTuner(BaseTuner):
    """Hyperparameter-tuning with Optuna for LightGBM.

    Arguments and keyword arguments for `lightgbm.train()`_ can be passed.
    The arguments that only :class:`~optuna.integration.lightgbm.LightGBMTuner` has are listed
    below:

    Args:
        time_budget:
            A time budget for parameter tuning in seconds.

        best_params:
            A dictionary to store the best parameters.

            .. deprecated:: 1.4.0
                Please use the ``params`` attribute of the best booster, which is obtained by
                :meth:`~optuna.integration.lightgbm.LightGBMTuner.get_best_booster`.

        tuning_history:
            A List to store the history of parameter tuning.

            .. deprecated:: 1.4.0
                Please use the ``study`` argument to access optimization history.

        study:
            A :class:`~optuna.study.Study` instance to store optimization results. The
            :class:`~optuna.trial.Trial` instances in it has the following system attributes:
            ``elapsed_secs`` is the elapsed time since the optimization starts.
            ``average_iteration_time`` is the average time of iteration to train the booster
            model in the trial. ``lgbm_params`` is a JSON-serialized dictionary of LightGBM
            parameters used in the trial.

        optuna_callbacks:
            List of Optuna callback functions that are invoked at the end of each trial.
            Each function must accept two parameters with the following types in this order:
            :class:`~optuna.study.Study` and :class:`~optuna.FrozenTrial`.
            Please note that this is not a ``callbacks`` argument of `lightgbm.train()`_ .

        model_dir:
            A directory to save boosters. By default, it is set to :obj:`None` and no boosters are
            saved. Please set shared directory (e.g., directories on NFS) if you want to access
            :meth:`~optuna.integration.LightGBMTuner.get_best_booster` in distributed environments.
            Otherwise, it may raise :obj:`ValueError`. If the directory does not exist, it will be
            created. The filenames of the boosters will be ``{model_dir}/{trial_number}.pkl``
            (e.g., ``./boosters/0.pkl``).

    .. _lightgbm.train(): https://lightgbm.readthedocs.io/en/latest/pythonapi/lightgbm.train.html
    """

    def __init__(
        self,
        params,  # type: Dict[str, Any]
        train_set,  # type: lgb.Dataset
        num_boost_round=1000,  # type: int
        valid_sets=None,  # type: Optional[VALID_SET_TYPE]
        valid_names=None,  # type: Optional[Any]
        fobj=None,  # type: Optional[Callable[..., Any]]
        feval=None,  # type: Optional[Callable[..., Any]]
        feature_name="auto",  # type: str
        categorical_feature="auto",  # type: str
        early_stopping_rounds=None,  # type: Optional[int]
        evals_result=None,  # type: Optional[Dict[Any, Any]]
        verbose_eval=True,  # type: Optional[bool]
        learning_rates=None,  # type: Optional[List[float]]
        keep_training_booster=False,  # type: Optional[bool]
        callbacks=None,  # type: Optional[List[Callable[..., Any]]]
        time_budget=None,  # type: Optional[int]
        sample_size=None,  # type: Optional[int]
        best_params=None,  # type: Optional[Dict[str, Any]]
        tuning_history=None,  # type: Optional[List[Dict[str, Any]]]
        study=None,  # type: Optional[Study]
        optuna_callbacks=None,  # type: Optional[List[Callable[[Study, FrozenTrial], None]]]
        model_dir=None,  # type: Optional[str]
        verbosity=1,  # type: Optional[int]
    ):
        # type: (...) -> None

        params = copy.deepcopy(params)

        # Handling alias metrics.
        _handling_alias_metrics(params)

        args = [params, train_set]
        kwargs = dict(
            num_boost_round=num_boost_round,
            valid_sets=valid_sets,
            valid_names=valid_names,
            fobj=fobj,
            feval=feval,
            feature_name=feature_name,
            categorical_feature=categorical_feature,
            early_stopping_rounds=early_stopping_rounds,
            evals_result=evals_result,
            verbose_eval=verbose_eval,
            learning_rates=learning_rates,
            keep_training_booster=keep_training_booster,
            callbacks=callbacks,
            time_budget=time_budget,
            verbosity=verbosity,
            sample_size=sample_size,
        )  # type: Dict[str, Any]
        self._parse_args(*args, **kwargs)
        self._best_booster_with_trial_number = None  # type: Optional[Tuple[lgb.Booster, int]]
        self._start_time = None  # type: Optional[float]
        self._model_dir = model_dir

        if self._model_dir is not None and not os.path.exists(self._model_dir):
            os.mkdir(self._model_dir)

        if best_params is not None:
            warnings.warn(
                "The `best_params` argument is deprecated. "
                "Please get the parameter values via `lightgbm.basic.Booster.params`.",
                DeprecationWarning,
            )

        if tuning_history is not None:
            warnings.warn(
                "The `tuning_history` argument is deprecated. "
                "Please use the `study` argument to access optimization history.",
                DeprecationWarning,
            )

        self._best_params = {} if best_params is None else best_params
        self.tuning_history = [] if tuning_history is None else tuning_history

        # Set default parameters as best.
        self._best_params.update(DEFAULT_LIGHTGBM_PARAMETERS)

        if study is None:
            self.study = optuna.create_study(
                direction="maximize" if self.higher_is_better() else "minimize"
            )
        else:
            self.study = study

        if self.higher_is_better():
            if self.study.direction != optuna.study.StudyDirection.MAXIMIZE:
                metric_name = self.lgbm_params.get("metric", "binary_logloss")
                raise ValueError(
                    "Study direction is inconsistent with the metric {}. "
                    "Please set 'maximize' as the direction.".format(metric_name)
                )
        else:
            if self.study.direction != optuna.study.StudyDirection.MINIMIZE:
                metric_name = self.lgbm_params.get("metric", "binary_logloss")
                raise ValueError(
                    "Study direction is inconsistent with the metric {}. "
                    "Please set 'minimize' as the direction.".format(metric_name)
                )

        if valid_sets is None:
            raise ValueError("`valid_sets` is required.")

        self._optuna_callbacks = optuna_callbacks

    @property
    def best_score(self) -> float:
        """"Return the score of the best booster."""
        try:
            return self.study.best_value
        except ValueError:
            # Return the default score because no trials have completed.
            return -np.inf if self.higher_is_better() else np.inf

    @property
    def best_params(self) -> Dict[str, Any]:
        """Return parameters of the best booster."""
        try:
            return json.loads(self.study.best_trial.system_attrs[_LGBM_PARAMS_KEY])
        except ValueError:
            # Return the default score because no trials have completed.
            params = copy.deepcopy(DEFAULT_LIGHTGBM_PARAMETERS)
            # self.lgbm_params may contain parameters given by users.
            params.update(self.lgbm_params)
            return params

    @property
    def best_booster(self) -> lgb.Booster:
        """Return the best booster.

        .. deprecated:: 1.4.0
            Please get the best booster via
            :class:`~optuna.integration.lightgbm.LightGBMTuner.get_best_booster` instead.
        """
        warnings.warn(
            "The `best_booster` attribute is deprecated. Please use `get_best_booster` instead.",
            DeprecationWarning,
        )

        return self.get_best_booster()

    def get_best_booster(self) -> lgb.Booster:
        """Return the best booster.

        If the best booster cannot be found, :class:`ValueError` will be raised. To prevent the
        errors, please save boosters by specifying the ``model_dir`` arguments of
        :meth:`~optuna.integration.lightgbm.LightGBMTuner.__init__` when you resume tuning
        or you run tuning in parallel.
        """
        if self._best_booster_with_trial_number is not None:
            if self._best_booster_with_trial_number[1] == self.study.best_trial.number:
                return self._best_booster_with_trial_number[0]
        if len(self.study.trials) == 0:
            raise ValueError("The best booster is not available because no trials completed.")

        # The best booster exists, but this instance does not have it.
        # This may be due to resuming or parallelization.
        if self._model_dir is None:
            raise ValueError(
                "The best booster cannot be found. It may be found in the other processes due to "
                "resuming or distributed computing. Please set the `model_dir` argument of "
                "`LightGBMTuner.__init__` and make sure that boosters are shared with all "
                "processes."
            )

        best_trial = self.study.best_trial
        path = os.path.join(self._model_dir, "{}.pkl".format(best_trial.number))
        if not os.path.exists(path):
            raise ValueError(
                "The best booster cannot be found in {}. If you execute `LightGBMTuner` in "
                "distributed environment, please use network file system (e.g., NFS) to share "
                "models with multiple workers.".format(self._model_dir)
            )

        with open(path, "rb") as fin:
            booster = pickle.load(fin)

        return booster

    def _get_params(self):
        # type: () -> Dict[str, Any]

        params = copy.deepcopy(self.lgbm_params)
        params.update(self.best_params)
        return params

    def _parse_args(self, *args, **kwargs):
        # type: (Any, Any) -> None

        self.auto_options = {
            option_name: kwargs.get(option_name)
            for option_name in [
                "time_budget",
                "sample_size",
                "best_params",
                "tuning_history",
                "verbosity",
            ]
        }

        # Split options.
        for option_name in self.auto_options.keys():
            if option_name in kwargs:
                del kwargs[option_name]

        self.lgbm_params = args[0]
        self.train_set = args[1]
        self.train_subset = None  # Use for sampling.
        self.lgbm_kwargs = kwargs

    def run(self) -> None:
        """Perform the hyperparameter-tuning with given parameters."""
        # Suppress log messages.
        if self.auto_options["verbosity"] == 0:
            optuna.logging.disable_default_handler()
            self.lgbm_params["verbose"] = -1
            self.lgbm_params["seed"] = 111
            self.lgbm_kwargs["verbose_eval"] = False

        # Handling aliases.
        _handling_alias_parameters(self.lgbm_params)

        # Sampling.
        self.sample_train_set()

<<<<<<< HEAD
        # Tuning.
        time_budget = self.auto_options["time_budget"]

        with _timer() as t:
            self.tune_feature_fraction()
            if time_budget is not None and time_budget < t.elapsed_secs():
                return

            self.tune_num_leaves()
            if time_budget is not None and time_budget < t.elapsed_secs():
                return

            self.tune_bagging()
            if time_budget is not None and time_budget < t.elapsed_secs():
                return

            self.tune_feature_fraction_stage2()
            if time_budget is not None and time_budget < t.elapsed_secs():
                return

            self.tune_regularization_factors()
            if time_budget is not None and time_budget < t.elapsed_secs():
                return

            self.tune_min_data_in_leaf()
            if time_budget is not None and time_budget < t.elapsed_secs():
                return
=======
        self.tune_feature_fraction()
        self.tune_num_leaves()
        self.tune_bagging()
        self.tune_feature_fraction_stage2()
        self.tune_regularization_factors()
        self.tune_min_data_in_leaf()
>>>>>>> ffe430a2

    def sample_train_set(self):
        # type: () -> None
        """Make subset of `self.train_set` Dataset object."""

        if self.auto_options["sample_size"] is None:
            return

        self.train_set.construct()
        n_train_instance = self.train_set.get_label().shape[0]
        if n_train_instance > self.auto_options["sample_size"]:
            offset = n_train_instance - self.auto_options["sample_size"]
            idx_list = offset + np.arange(self.auto_options["sample_size"])
            self.train_subset = self.train_set.subset(idx_list)

    def tune_feature_fraction(self, n_trials=7):
        # type: (int) -> None

        param_name = "feature_fraction"
        param_values = np.linspace(0.4, 1.0, n_trials).tolist()

        # TODO(toshihikoyanase): Remove catch_warnings after GridSampler becomes non-experimental.
        with warnings.catch_warnings():
            warnings.simplefilter("ignore", category=optuna.exceptions.ExperimentalWarning)
            sampler = optuna.samplers.GridSampler({param_name: param_values})
        self.tune_params([param_name], len(param_values), sampler, "feature_fraction")

    def tune_num_leaves(self, n_trials=20):
        # type: (int) -> None

        self.tune_params(["num_leaves"], n_trials, optuna.samplers.TPESampler(), "num_leaves")

    def tune_bagging(self, n_trials=10):
        # type: (int) -> None

        self.tune_params(
            ["bagging_fraction", "bagging_freq"], n_trials, optuna.samplers.TPESampler(), "bagging"
        )

    def tune_feature_fraction_stage2(self, n_trials=6):
        # type: (int) -> None

        param_name = "feature_fraction"
        best_feature_fraction = self.best_params[param_name]
        param_values = np.linspace(
            best_feature_fraction - 0.08, best_feature_fraction + 0.08, n_trials
        ).tolist()
        param_values = [val for val in param_values if val >= 0.4 and val <= 1.0]

        # TODO(toshihikoyanase): Remove catch_warnings after GridSampler becomes non-experimental.
        with warnings.catch_warnings():
            warnings.simplefilter("ignore", category=optuna.exceptions.ExperimentalWarning)
            sampler = optuna.samplers.GridSampler({param_name: param_values})
        self.tune_params([param_name], len(param_values), sampler, "feature_fraction_stage2")

    def tune_regularization_factors(self, n_trials=20):
        # type: (int) -> None

        self.tune_params(
            ["lambda_l1", "lambda_l2"],
            n_trials,
            optuna.samplers.TPESampler(),
            "regularization_factors",
        )

    def tune_min_data_in_leaf(self):
        # type: () -> None

        param_name = "min_child_samples"
        param_values = [5, 10, 25, 50, 100]

        # TODO(toshihikoyanase): Remove catch_warnings after GridSampler becomes non-experimental.
        with warnings.catch_warnings():
            warnings.simplefilter("ignore", category=optuna.exceptions.ExperimentalWarning)
            sampler = optuna.samplers.GridSampler({param_name: param_values})
        self.tune_params([param_name], len(param_values), sampler, "min_data_in_leaf")

    def tune_params(self, target_param_names, n_trials, sampler, step_name):
        # type: (List[str], int, optuna.samplers.BaseSampler, str) -> None

        pbar = tqdm.tqdm(total=n_trials, ascii=True)

        # Set current best parameters.
        self.lgbm_params.update(self.best_params)

        train_set = self.train_set
        if self.train_subset is not None:
            train_set = self.train_subset

        objective = OptunaObjective(
            target_param_names,
            self.lgbm_params,
            train_set,
            self.lgbm_kwargs,
            self.best_score,
            step_name=step_name,
            model_dir=self._model_dir,
            pbar=pbar,
        )

        study = self._create_stepwise_study(self.study, step_name)
        study.sampler = sampler

        complete_trials = [
            t
            for t in study.trials
            if t.state in (optuna.trial.TrialState.COMPLETE, optuna.trial.TrialState.PRUNED)
        ]
        _n_trials = n_trials - len(complete_trials)

        if self._start_time is None:
            self._start_time = time.time()

        if self.auto_options["time_budget"] is not None:
            _timeout = self.auto_options["time_budget"] - (time.time() - self._start_time)
        else:
            _timeout = None
        if _n_trials > 0:
            try:
<<<<<<< HEAD
                study.optimize(
                    objective, n_trials=_n_trials, catch=(), callbacks=self._optuna_callbacks
                )
=======
                study.optimize(objective, n_trials=_n_trials, timeout=_timeout, catch=())
>>>>>>> ffe430a2
            except ValueError:
                # ValueError is raised by GridSampler when all combinations were examined.
                # TODO(toshihikoyanase): Remove this try-except after Study.stop is implemented.
                pass

        pbar.close()
        del pbar

        # Add tuning history.
        self.tuning_history += objective.report

        if objective.best_booster_with_trial_number is not None:
            self._best_booster_with_trial_number = objective.best_booster_with_trial_number
            self._best_params.update(self.best_params)

    def _create_stepwise_study(
        self, study: "optuna.study.Study", step_name: str
    ) -> "optuna.study.Study":

        # This class is assumed to be passed to a sampler and a pruner corresponding to the step.
        class _StepwiseStudy(optuna.study.Study):
            def __init__(self, study, step_name):
                # type: (optuna.study.Study, str) -> None

                super().__init__(
                    study_name=study.study_name,
                    storage=study._storage,
                    sampler=study.sampler,
                    pruner=study.pruner,
                )
                self._step_name = step_name

            def get_trials(self, deepcopy=True):
                # type: (bool) -> List[optuna.trial.FrozenTrial]

                trials = super().get_trials(deepcopy=deepcopy)
                return [t for t in trials if t.system_attrs.get(_STEP_NAME_KEY) == self._step_name]

            @property
            def best_trial(self):
                # type: () -> optuna.trial.FrozenTrial
                """Return the best trial in the study.

                Returns:
                    A :class:`~optuna.trial.FrozenTrial` object of the best trial.
                """

                trials = self.get_trials(deepcopy=False)
                trials = [t for t in trials if t.state is optuna.trial.TrialState.COMPLETE]

                if len(trials) == 0:
                    raise ValueError("No trials are completed yet.")

                if self.direction == optuna.study.StudyDirection.MINIMIZE:
                    best_trial = min(trials, key=lambda t: t.value)
                else:
                    best_trial = max(trials, key=lambda t: t.value)
                return copy.deepcopy(best_trial)

        return _StepwiseStudy(study, step_name)<|MERGE_RESOLUTION|>--- conflicted
+++ resolved
@@ -547,42 +547,12 @@
         # Sampling.
         self.sample_train_set()
 
-<<<<<<< HEAD
-        # Tuning.
-        time_budget = self.auto_options["time_budget"]
-
-        with _timer() as t:
-            self.tune_feature_fraction()
-            if time_budget is not None and time_budget < t.elapsed_secs():
-                return
-
-            self.tune_num_leaves()
-            if time_budget is not None and time_budget < t.elapsed_secs():
-                return
-
-            self.tune_bagging()
-            if time_budget is not None and time_budget < t.elapsed_secs():
-                return
-
-            self.tune_feature_fraction_stage2()
-            if time_budget is not None and time_budget < t.elapsed_secs():
-                return
-
-            self.tune_regularization_factors()
-            if time_budget is not None and time_budget < t.elapsed_secs():
-                return
-
-            self.tune_min_data_in_leaf()
-            if time_budget is not None and time_budget < t.elapsed_secs():
-                return
-=======
         self.tune_feature_fraction()
         self.tune_num_leaves()
         self.tune_bagging()
         self.tune_feature_fraction_stage2()
         self.tune_regularization_factors()
         self.tune_min_data_in_leaf()
->>>>>>> ffe430a2
 
     def sample_train_set(self):
         # type: () -> None
@@ -702,13 +672,13 @@
             _timeout = None
         if _n_trials > 0:
             try:
-<<<<<<< HEAD
                 study.optimize(
-                    objective, n_trials=_n_trials, catch=(), callbacks=self._optuna_callbacks
+                    objective,
+                    n_trials=_n_trials,
+                    timeout=_timeout,
+                    catch=(),
+                    callbacks=self._optuna_callbacks,
                 )
-=======
-                study.optimize(objective, n_trials=_n_trials, timeout=_timeout, catch=())
->>>>>>> ffe430a2
             except ValueError:
                 # ValueError is raised by GridSampler when all combinations were examined.
                 # TODO(toshihikoyanase): Remove this try-except after Study.stop is implemented.
