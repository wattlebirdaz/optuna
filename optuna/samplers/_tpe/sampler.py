--- conflicted
+++ resolved
@@ -800,15 +800,8 @@
         sign = -1
 
     scores = []
-<<<<<<< HEAD
-    values = {
-        param_name: [] for param_name in param_names
-    }  # type: Dict[str, List[Optional[float]]]
+    values: Dict[str, List[Optional[float]]] = {param_name: [] for param_name in param_names}
     for trial in study.get_trials(deepcopy=False, state=(TrialState.COMPLETE, TrialState.PRUNED)):
-=======
-    values: Dict[str, List[Optional[float]]] = {param_name: [] for param_name in param_names}
-    for trial in study._storage.get_all_trials(study._study_id, deepcopy=False):
->>>>>>> 7579c8ca
 
         # We extract score from the trial.
         if trial.state is TrialState.COMPLETE:
