--- conflicted
+++ resolved
@@ -1,10 +1,7 @@
 import itertools
 from typing import Callable
 from typing import cast
-<<<<<<< HEAD
 from typing import List
-=======
->>>>>>> d1269df5
 from typing import Optional
 from typing import Sequence
 from typing import Union
@@ -124,7 +121,6 @@
         _logger.warning("There are no complete trials.")
         return go.Figure(data=[], layout=layout)
 
-<<<<<<< HEAD
     if error_bar:
         return _get_optimization_history_with_error_bar(studies, target, target_name, layout)
     else:
@@ -142,21 +138,6 @@
             trial.number
             for study in studies
             for trial in study.get_trials(states=(TrialState.COMPLETE,))
-=======
-    if target is None:
-        if study.direction == StudyDirection.MINIMIZE:
-            best_values = np.minimum.accumulate([cast(float, t.value) for t in trials])
-        else:
-            best_values = np.maximum.accumulate([cast(float, t.value) for t in trials])
-        traces = [
-            go.Scatter(
-                x=[t.number for t in trials],
-                y=[t.value for t in trials],
-                mode="markers",
-                name=target_name,
-            ),
-            go.Scatter(x=[t.number for t in trials], y=best_values, name="Best Value"),
->>>>>>> d1269df5
         ]
     )
 
@@ -200,9 +181,9 @@
             trials = [t for t in study.trials if t.state == TrialState.COMPLETE]
 
             if study.direction == StudyDirection.MINIMIZE:
-                best_vs = np.minimum.accumulate([t.value for t in trials])
+                best_vs = np.minimum.accumulate([cast(float, t.value) for t in trials])
             else:
-                best_vs = np.maximum.accumulate([t.value for t in trials])
+                best_vs = np.maximum.accumulate([cast(float, t.value) for t in trials])
 
             for i, t in enumerate(trials):
                 best_values[t.number].append(best_vs[i])
@@ -249,9 +230,9 @@
         trials = [t for t in study.trials if t.state == TrialState.COMPLETE]
         if target is None:
             if study.direction == StudyDirection.MINIMIZE:
-                best_values = np.minimum.accumulate([t.value for t in trials])
+                best_values = np.minimum.accumulate([cast(float, t.value) for t in trials])
             else:
-                best_values = np.maximum.accumulate([t.value for t in trials])
+                best_values = np.maximum.accumulate([cast(float, t.value) for t in trials])
             traces.append(
                 go.Scatter(
                     x=[t.number for t in trials],
