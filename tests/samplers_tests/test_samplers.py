from collections import OrderedDict
import pickle
import sys
from typing import Any
from typing import Callable
from typing import cast
from typing import Dict
from typing import List
from typing import Optional
from typing import Sequence
from typing import Union
import warnings

from _pytest.mark.structures import MarkDecorator
import numpy as np
import pytest

import optuna
from optuna.distributions import BaseDistribution
from optuna.distributions import CategoricalChoiceType
from optuna.distributions import CategoricalDistribution
from optuna.distributions import FloatDistribution
from optuna.distributions import IntDistribution
<<<<<<< HEAD
from optuna.distributions import IntLogUniformDistribution
from optuna.distributions import IntUniformDistribution
=======
from optuna.distributions import LogUniformDistribution
from optuna.distributions import UniformDistribution
>>>>>>> dee665df
from optuna.samplers import BaseSampler
from optuna.samplers import PartialFixedSampler
from optuna.study import Study
from optuna.testing.sampler import DeterministicRelativeSampler
from optuna.trial import FrozenTrial
from optuna.trial import Trial
from optuna.trial import TrialState


parametrize_sampler = pytest.mark.parametrize(
    "sampler_class",
    [
        optuna.samplers.RandomSampler,
        lambda: optuna.samplers.TPESampler(n_startup_trials=0),
        lambda: optuna.samplers.TPESampler(n_startup_trials=0, multivariate=True),
        lambda: optuna.samplers.CmaEsSampler(n_startup_trials=0),
        lambda: optuna.integration.SkoptSampler(
            skopt_kwargs={"base_estimator": "dummy", "n_initial_points": 1}
        ),
        lambda: optuna.integration.PyCmaSampler(n_startup_trials=0),
        optuna.samplers.NSGAIISampler,
    ]
    # TODO(kstoneriv3): Update this after the support for Python 3.6 is stopped.
    + (
        []
        if sys.version_info < (3, 7, 0)
        else [
            lambda: optuna.integration.BoTorchSampler(n_startup_trials=0),
            lambda: optuna.samplers.QMCSampler(),
        ]
    ),
)
parametrize_relative_sampler = pytest.mark.parametrize(
    "relative_sampler_class",
    [
        lambda: optuna.samplers.TPESampler(n_startup_trials=0, multivariate=True),
        lambda: optuna.samplers.CmaEsSampler(n_startup_trials=0),
        lambda: optuna.integration.SkoptSampler(
            skopt_kwargs={"base_estimator": "dummy", "n_initial_points": 1}
        ),
        lambda: optuna.integration.PyCmaSampler(n_startup_trials=0),
    ],
)
parametrize_multi_objective_sampler = pytest.mark.parametrize(
    "multi_objective_sampler_class",
    [
        optuna.samplers.NSGAIISampler,
        lambda: optuna.samplers.MOTPESampler(n_startup_trials=0),
    ]
    + (
        []
        if sys.version_info < (3, 7, 0)
        else [lambda: optuna.integration.BoTorchSampler(n_startup_trials=0)]
    ),
)


def parametrize_suggest_method(name: str) -> MarkDecorator:
    return pytest.mark.parametrize(
        f"suggest_method_{name}",
        [
            lambda t: t.suggest_float(name, 0, 10),
            lambda t: t.suggest_int(name, 0, 10),
            lambda t: cast(float, t.suggest_categorical(name, [0, 1, 2])),
            lambda t: t.suggest_float(name, 0, 10, step=0.5),
            lambda t: t.suggest_float(name, 1e-7, 10, log=True),
            lambda t: t.suggest_int(name, 1, 10, log=True),
        ],
    )


@pytest.mark.parametrize(
    "sampler_class",
    [
        lambda: optuna.samplers.CmaEsSampler(n_startup_trials=0),
        lambda: optuna.integration.SkoptSampler(
            skopt_kwargs={"base_estimator": "dummy", "n_initial_points": 1}
        ),
        lambda: optuna.integration.PyCmaSampler(n_startup_trials=0),
    ],
)
def test_raise_error_for_samplers_during_multi_objectives(
    sampler_class: Callable[[], BaseSampler]
) -> None:

    study = optuna.study.create_study(directions=["maximize", "maximize"], sampler=sampler_class())

    distribution = FloatDistribution(0.0, 1.0)
    with pytest.raises(ValueError):
        study.sampler.sample_independent(study, _create_new_trial(study), "x", distribution)

    with pytest.raises(ValueError):
        trial = _create_new_trial(study)
        study.sampler.sample_relative(
            study, trial, study.sampler.infer_relative_search_space(study, trial)
        )


@pytest.mark.parametrize("seed", [None, 0, 169208])
def test_pickle_random_sampler(seed: Optional[int]) -> None:

    sampler = optuna.samplers.RandomSampler(seed)
    restored_sampler = pickle.loads(pickle.dumps(sampler))
    assert sampler._rng.bytes(10) == restored_sampler._rng.bytes(10)


def test_random_sampler_reseed_rng() -> None:
    sampler = optuna.samplers.RandomSampler()
    original_seed = sampler._rng.seed

    sampler.reseed_rng()
    assert original_seed != sampler._rng.seed


@parametrize_sampler
@pytest.mark.parametrize(
    "distribution",
    [
        FloatDistribution(-1.0, 1.0),
        FloatDistribution(0.0, 1.0),
        FloatDistribution(-1.0, 0.0),
    ],
)
def test_uniform(
    sampler_class: Callable[[], BaseSampler],
    distribution: FloatDistribution,
) -> None:

    study = optuna.study.create_study(sampler=sampler_class())
    points = np.array(
        [
            study.sampler.sample_independent(study, _create_new_trial(study), "x", distribution)
            for _ in range(100)
        ]
    )
    assert np.all(points >= distribution.low)
    assert np.all(points < distribution.high)
    assert not isinstance(
        study.sampler.sample_independent(study, _create_new_trial(study), "x", distribution),
        np.floating,
    )


@parametrize_sampler
@pytest.mark.parametrize("distribution", [FloatDistribution(1e-7, 1.0, log=True)])
def test_log_uniform(
    sampler_class: Callable[[], BaseSampler],
    distribution: FloatDistribution,
) -> None:

    study = optuna.study.create_study(sampler=sampler_class())
    points = np.array(
        [
            study.sampler.sample_independent(study, _create_new_trial(study), "x", distribution)
            for _ in range(100)
        ]
    )
    assert np.all(points >= distribution.low)
    assert np.all(points < distribution.high)
    assert not isinstance(
        study.sampler.sample_independent(study, _create_new_trial(study), "x", distribution),
        np.floating,
    )


@parametrize_sampler
@pytest.mark.parametrize(
    "distribution",
    [
        FloatDistribution(-10, 10, step=0.1),
        FloatDistribution(-10.2, 10.2, step=0.1),
    ],
)
def test_discrete_uniform(
    sampler_class: Callable[[], BaseSampler],
    distribution: FloatDistribution,
) -> None:

    study = optuna.study.create_study(sampler=sampler_class())
    points = np.array(
        [
            study.sampler.sample_independent(study, _create_new_trial(study), "x", distribution)
            for _ in range(100)
        ]
    )
    assert np.all(points >= distribution.low)
    assert np.all(points <= distribution.high)
    assert not isinstance(
        study.sampler.sample_independent(study, _create_new_trial(study), "x", distribution),
        np.floating,
    )

    # Check all points are multiples of distribution.q.
    points = points
    points -= distribution.low
    points /= distribution.step
    round_points = np.round(points)
    np.testing.assert_almost_equal(round_points, points)


@parametrize_sampler
@pytest.mark.parametrize(
    "distribution",
    [
        IntDistribution(-10, 10),
        IntDistribution(0, 10),
        IntDistribution(-10, 0),
        IntDistribution(-10, 10, step=2),
        IntDistribution(0, 10, step=2),
        IntDistribution(-10, 0, step=2),
        IntDistribution(1, 100, log=True),
    ],
)
def test_int(sampler_class: Callable[[], BaseSampler], distribution: IntDistribution) -> None:

    study = optuna.study.create_study(sampler=sampler_class())
    points = np.array(
        [
            study.sampler.sample_independent(study, _create_new_trial(study), "x", distribution)
            for _ in range(100)
        ]
    )
    assert np.all(points >= distribution.low)
    assert np.all(points <= distribution.high)
    assert not isinstance(
        study.sampler.sample_independent(study, _create_new_trial(study), "x", distribution),
        np.integer,
    )


@parametrize_sampler
@pytest.mark.parametrize("choices", [(1, 2, 3), ("a", "b", "c"), (1, "a")])
def test_categorical(
    sampler_class: Callable[[], BaseSampler], choices: Sequence[CategoricalChoiceType]
) -> None:

    distribution = CategoricalDistribution(choices)

    study = optuna.study.create_study(sampler=sampler_class())

    def sample() -> float:

        trial = _create_new_trial(study)
        param_value = study.sampler.sample_independent(study, trial, "x", distribution)
        return float(distribution.to_internal_repr(param_value))

    points = np.asarray([sample() for i in range(100)])

    # 'x' value is corresponding to an index of distribution.choices.
    assert np.all(points >= 0)
    assert np.all(points <= len(distribution.choices) - 1)
    round_points = np.round(points)
    np.testing.assert_almost_equal(round_points, points)


@parametrize_relative_sampler
@pytest.mark.parametrize(
    "x_distribution",
    [
        FloatDistribution(-1.0, 1.0),
        FloatDistribution(1e-7, 1.0, log=True),
        FloatDistribution(-10, 10, step=0.5),
        IntDistribution(3, 10),
        IntDistribution(1, 100, log=True),
        IntDistribution(3, 10, step=2),
    ],
)
@pytest.mark.parametrize(
    "y_distribution",
    [
        FloatDistribution(-1.0, 1.0),
        FloatDistribution(1e-7, 1.0, log=True),
        FloatDistribution(-10, 10, step=0.5),
        IntDistribution(3, 10),
        IntDistribution(1, 100, log=True),
        IntDistribution(3, 10, step=2),
    ],
)
def test_sample_relative_numerical(
    relative_sampler_class: Callable[[], BaseSampler],
    x_distribution: BaseDistribution,
    y_distribution: BaseDistribution,
) -> None:

    search_space: Dict[str, BaseDistribution] = OrderedDict(x=x_distribution, y=y_distribution)
    study = optuna.study.create_study(sampler=relative_sampler_class())
    trial = study.ask(search_space)
    study.tell(trial, sum(trial.params.values()))

    def sample() -> List[Union[int, float]]:
        params = study.sampler.sample_relative(study, _create_new_trial(study), search_space)
        return [params[name] for name in search_space]

    points = np.array([sample() for _ in range(10)])
    for i, distribution in enumerate(search_space.values()):
        assert isinstance(
            distribution,
            (
                FloatDistribution,
                IntDistribution,
            ),
        )
        assert np.all(points[:, i] >= distribution.low)
        assert np.all(points[:, i] <= distribution.high)
    for param_value, distribution in zip(sample(), search_space.values()):
        assert not isinstance(param_value, np.floating)
        assert not isinstance(param_value, np.integer)
        if isinstance(distribution, IntDistribution):
            assert isinstance(param_value, int)
        else:
            assert isinstance(param_value, float)


@parametrize_relative_sampler
def test_sample_relative_categorical(relative_sampler_class: Callable[[], BaseSampler]) -> None:

    search_space: Dict[str, BaseDistribution] = OrderedDict(
        x=CategoricalDistribution([1, 10, 100]), y=CategoricalDistribution([-1, -10, -100])
    )
    study = optuna.study.create_study(sampler=relative_sampler_class())
    trial = study.ask(search_space)
    study.tell(trial, sum(trial.params.values()))

    def sample() -> List[float]:
        params = study.sampler.sample_relative(study, _create_new_trial(study), search_space)
        return [params[name] for name in search_space]

    points = np.array([sample() for _ in range(10)])
    for i, distribution in enumerate(search_space.values()):
        assert isinstance(distribution, CategoricalDistribution)
        assert np.all([v in distribution.choices for v in points[:, i]])
    for param_value in sample():
        assert not isinstance(param_value, np.floating)
        assert not isinstance(param_value, np.integer)
        assert isinstance(param_value, int)


@parametrize_relative_sampler
@pytest.mark.parametrize(
    "x_distribution",
    [
        FloatDistribution(-1.0, 1.0),
        FloatDistribution(1e-7, 1.0, log=True),
        FloatDistribution(-10, 10, step=0.5),
        IntDistribution(1, 10),
        IntDistribution(1, 100, log=True),
    ],
)
def test_sample_relative_mixed(
    relative_sampler_class: Callable[[], BaseSampler], x_distribution: BaseDistribution
) -> None:

    search_space: Dict[str, BaseDistribution] = OrderedDict(
        x=x_distribution, y=CategoricalDistribution([-1, -10, -100])
    )
    study = optuna.study.create_study(sampler=relative_sampler_class())
    trial = study.ask(search_space)
    study.tell(trial, sum(trial.params.values()))

    def sample() -> List[float]:
        params = study.sampler.sample_relative(study, _create_new_trial(study), search_space)
        return [params[name] for name in search_space]

    points = np.array([sample() for _ in range(10)])
    assert isinstance(
        search_space["x"],
        (
            FloatDistribution,
            IntDistribution,
        ),
    )
    assert np.all(points[:, 0] >= search_space["x"].low)
    assert np.all(points[:, 0] <= search_space["x"].high)
    assert isinstance(search_space["y"], CategoricalDistribution)
    assert np.all([v in search_space["y"].choices for v in points[:, 1]])
    for param_value, distribution in zip(sample(), search_space.values()):
        assert not isinstance(param_value, np.floating)
        assert not isinstance(param_value, np.integer)
        if isinstance(
            distribution,
            (
                IntDistribution,
                CategoricalDistribution,
            ),
        ):
            assert isinstance(param_value, int)
        else:
            assert isinstance(param_value, float)


@parametrize_sampler
def test_conditional_sample_independent(sampler_class: Callable[[], BaseSampler]) -> None:
    # This test case reproduces the error reported in #2734.
    # See https://github.com/optuna/optuna/pull/2734#issuecomment-857649769.

    study = optuna.study.create_study(sampler=sampler_class())
    categorical_distribution = CategoricalDistribution(choices=["x", "y"])
    dependent_distribution = CategoricalDistribution(choices=["a", "b"])

    study.add_trial(
        optuna.create_trial(
            params={"category": "x", "x": "a"},
            distributions={"category": categorical_distribution, "x": dependent_distribution},
            value=0.1,
        )
    )

    study.add_trial(
        optuna.create_trial(
            params={"category": "y", "y": "b"},
            distributions={"category": categorical_distribution, "y": dependent_distribution},
            value=0.1,
        )
    )

    _trial = _create_new_trial(study)
    category = study.sampler.sample_independent(
        study, _trial, "category", categorical_distribution
    )
    assert category in ["x", "y"]
    value = study.sampler.sample_independent(study, _trial, category, dependent_distribution)
    assert value in ["a", "b"]


def _create_new_trial(study: Study) -> FrozenTrial:

    trial_id = study._storage.create_new_trial(study._study_id)
    return study._storage.get_trial(trial_id)


class FixedSampler(BaseSampler):
    def __init__(
        self,
        relative_search_space: Dict[str, BaseDistribution],
        relative_params: Dict[str, Any],
        unknown_param_value: Any,
    ) -> None:

        self.relative_search_space = relative_search_space
        self.relative_params = relative_params
        self.unknown_param_value = unknown_param_value

    def infer_relative_search_space(
        self, study: Study, trial: FrozenTrial
    ) -> Dict[str, BaseDistribution]:

        return self.relative_search_space

    def sample_relative(
        self, study: Study, trial: FrozenTrial, search_space: Dict[str, BaseDistribution]
    ) -> Dict[str, Any]:

        return self.relative_params

    def sample_independent(
        self,
        study: Study,
        trial: FrozenTrial,
        param_name: str,
        param_distribution: BaseDistribution,
    ) -> Any:

        return self.unknown_param_value


def test_sample_relative() -> None:

    relative_search_space: Dict[str, BaseDistribution] = {
        "a": FloatDistribution(low=0, high=5),
        "b": CategoricalDistribution(choices=("foo", "bar", "baz")),
        "c": IntDistribution(low=20, high=50),  # Not exist in `relative_params`.
    }
    relative_params = {
        "a": 3.2,
        "b": "baz",
    }
    unknown_param_value = 30

    sampler = FixedSampler(  # type: ignore
        relative_search_space, relative_params, unknown_param_value
    )
    study = optuna.study.create_study(sampler=sampler)

    def objective(trial: Trial) -> float:

        # Predefined parameters are sampled by `sample_relative()` method.
        assert trial.suggest_float("a", 0, 5) == 3.2
        assert trial.suggest_categorical("b", ["foo", "bar", "baz"]) == "baz"

        # Other parameters are sampled by `sample_independent()` method.
        assert trial.suggest_int("c", 20, 50) == unknown_param_value
        assert trial.suggest_float("d", 1, 100, log=True) == unknown_param_value
        assert trial.suggest_float("e", 20, 40) == unknown_param_value

        return 0.0

    study.optimize(objective, n_trials=10, catch=())
    for trial in study.trials:
        assert trial.params == {"a": 3.2, "b": "baz", "c": 30, "d": 30, "e": 30}


@parametrize_sampler
def test_nan_objective_value(sampler_class: Callable[[], BaseSampler]) -> None:

    study = optuna.create_study(sampler=sampler_class())

    def objective(trial: Trial, base_value: float) -> float:

        return trial.suggest_float("x", 0.1, 0.2) + base_value

    # Non NaN objective values.
    for i in range(10, 1, -1):
        study.optimize(lambda t: objective(t, i), n_trials=1, catch=())
    assert int(study.best_value) == 2

    # NaN objective values.
    study.optimize(lambda t: objective(t, float("nan")), n_trials=1, catch=())
    assert int(study.best_value) == 2

    # Non NaN objective value.
    study.optimize(lambda t: objective(t, 1), n_trials=1, catch=())
    assert int(study.best_value) == 1


@parametrize_sampler
def test_partial_fixed_sampling(sampler_class: Callable[[], BaseSampler]) -> None:

    study = optuna.create_study(sampler=sampler_class())

    def objective(trial: Trial) -> float:
        x = trial.suggest_float("x", -1, 1)
        y = trial.suggest_int("y", -1, 1)
        z = trial.suggest_float("z", -1, 1)
        return x + y + z

    # First trial.
    study.optimize(objective, n_trials=1)

    # Second trial. Here, the parameter ``y`` is fixed as 0.
    fixed_params = {"y": 0}
    with warnings.catch_warnings():
        warnings.simplefilter("ignore", optuna.exceptions.ExperimentalWarning)
        study.sampler = PartialFixedSampler(fixed_params, study.sampler)
    study.optimize(objective, n_trials=1)
    trial_params = study.trials[-1].params
    assert trial_params["y"] == fixed_params["y"]


@parametrize_multi_objective_sampler
@pytest.mark.parametrize(
    "distribution",
    [
        FloatDistribution(-1.0, 1.0),
        FloatDistribution(0.0, 1.0),
        FloatDistribution(-1.0, 0.0),
        FloatDistribution(1e-7, 1.0, log=True),
        FloatDistribution(-10, 10, step=0.1),
        FloatDistribution(-10.2, 10.2, step=0.1),
        IntDistribution(-10, 10),
        IntDistribution(0, 10),
        IntDistribution(-10, 0),
        IntDistribution(-10, 10, step=2),
        IntDistribution(0, 10, step=2),
        IntDistribution(-10, 0, step=2),
        IntDistribution(1, 100, log=True),
        CategoricalDistribution((1, 2, 3)),
        CategoricalDistribution(("a", "b", "c")),
        CategoricalDistribution((1, "a")),
    ],
)
def test_multi_objective_sample_independent(
    multi_objective_sampler_class: Callable[[], BaseSampler], distribution: BaseDistribution
) -> None:
    study = optuna.study.create_study(
        directions=["minimize", "maximize"], sampler=multi_objective_sampler_class()
    )
    for i in range(100):
        value = study.sampler.sample_independent(
            study, _create_new_trial(study), "x", distribution
        )
        assert distribution._contains(distribution.to_internal_repr(value))

        if not isinstance(distribution, CategoricalDistribution):
            # Please see https://github.com/optuna/optuna/pull/393 why this assertion is needed.
            assert not isinstance(value, np.floating)

        if isinstance(distribution, FloatDistribution):
            if distribution.step is not None:
                # Check the value is a multiple of `distribution.q` which is
                # the quantization interval of the distribution.
                value -= distribution.low
                value /= distribution.step
                round_value = np.round(value)
                np.testing.assert_almost_equal(round_value, value)


def test_after_trial() -> None:
    n_calls = 0
    n_trials = 3

    class SamplerAfterTrial(DeterministicRelativeSampler):
        def after_trial(
            self,
            study: Study,
            trial: FrozenTrial,
            state: TrialState,
            values: Optional[Sequence[float]],
        ) -> None:
            assert len(study.trials) - 1 == trial.number
            assert trial.state == TrialState.RUNNING
            assert trial.values is None
            assert state == TrialState.COMPLETE
            assert values is not None
            assert len(values) == 2
            nonlocal n_calls
            n_calls += 1

    sampler = SamplerAfterTrial({}, {})
    study = optuna.create_study(directions=["minimize", "minimize"], sampler=sampler)

    study.optimize(lambda t: [t.suggest_float("y", -3, 3), t.suggest_int("x", 0, 10)], n_trials=3)

    assert n_calls == n_trials


def test_after_trial_pruning() -> None:
    n_calls = 0
    n_trials = 3

    class SamplerAfterTrial(DeterministicRelativeSampler):
        def after_trial(
            self,
            study: Study,
            trial: FrozenTrial,
            state: TrialState,
            values: Optional[Sequence[float]],
        ) -> None:
            assert len(study.trials) - 1 == trial.number
            assert trial.state == TrialState.RUNNING
            assert trial.values is None
            assert state == TrialState.PRUNED
            assert values is None
            nonlocal n_calls
            n_calls += 1

    sampler = SamplerAfterTrial({}, {})
    study = optuna.create_study(directions=["minimize", "minimize"], sampler=sampler)

    def objective(trial: Trial) -> Any:
        raise optuna.TrialPruned

    study.optimize(objective, n_trials=n_trials)

    assert n_calls == n_trials


def test_after_trial_failing() -> None:
    n_calls = 0
    n_trials = 3

    class SamplerAfterTrial(DeterministicRelativeSampler):
        def after_trial(
            self,
            study: Study,
            trial: FrozenTrial,
            state: TrialState,
            values: Optional[Sequence[float]],
        ) -> None:
            assert len(study.trials) - 1 == trial.number
            assert trial.state == TrialState.RUNNING
            assert trial.values is None
            assert state == TrialState.FAIL
            assert values is None
            nonlocal n_calls
            n_calls += 1

    sampler = SamplerAfterTrial({}, {})
    study = optuna.create_study(directions=["minimize", "minimize"], sampler=sampler)

    def objective(trial: Trial) -> Any:
        raise NotImplementedError  # Arbitrary error for testing purpose.

    with pytest.raises(NotImplementedError):
        study.optimize(objective, n_trials=n_trials)

    # Called once after the first failing trial before returning from optimize.
    assert n_calls == 1


def test_after_trial_failing_in_after_trial() -> None:
    n_calls = 0
    n_trials = 3

    class SamplerAfterTrialAlwaysFail(DeterministicRelativeSampler):
        def after_trial(
            self,
            study: Study,
            trial: FrozenTrial,
            state: TrialState,
            values: Optional[Sequence[float]],
        ) -> None:
            nonlocal n_calls
            n_calls += 1
            raise NotImplementedError  # Arbitrary error for testing purpose.

    sampler = SamplerAfterTrialAlwaysFail({}, {})
    study = optuna.create_study(sampler=sampler)

    with pytest.raises(NotImplementedError):
        study.optimize(lambda t: t.suggest_int("x", 0, 10), n_trials=n_trials)

    assert len(study.trials) == 1
    assert n_calls == 1

    sampler = SamplerAfterTrialAlwaysFail({}, {})
    study = optuna.create_study(sampler=sampler)

    # Not affected by `catch`.
    with pytest.raises(NotImplementedError):
        study.optimize(
            lambda t: t.suggest_int("x", 0, 10), n_trials=n_trials, catch=(NotImplementedError,)
        )

    assert len(study.trials) == 1
    assert n_calls == 2


def test_after_trial_with_study_tell() -> None:
    n_calls = 0

    class SamplerAfterTrial(DeterministicRelativeSampler):
        def after_trial(
            self,
            study: Study,
            trial: FrozenTrial,
            state: TrialState,
            values: Optional[Sequence[float]],
        ) -> None:
            nonlocal n_calls
            n_calls += 1

    sampler = SamplerAfterTrial({}, {})
    study = optuna.create_study(sampler=sampler)

    assert n_calls == 0

    study.tell(study.ask(), 1.0)

    assert n_calls == 1


@parametrize_sampler
def test_sample_single_distribution(sampler_class: Callable[[], BaseSampler]) -> None:

    relative_search_space = {
        "a": CategoricalDistribution([1]),
<<<<<<< HEAD
        "b": FloatDistribution(low=1.0, high=1.0),
        "c": FloatDistribution(low=1.0, high=1.0, log=True),
        "d": FloatDistribution(low=1.0, high=1.0, step=1.0),
        "e": IntDistribution(low=1, high=1),
        "f": IntDistribution(low=1, high=1, log=True),
=======
        "b": IntDistribution(low=1, high=1),
        "c": IntDistribution(low=1, high=1, log=True),
        "d": FloatDistribution(low=1.0, high=1.0),
        "e": FloatDistribution(low=1.0, high=1.0, log=True),
        "f": FloatDistribution(low=1.0, high=1.0, step=1.0),
        "g": UniformDistribution(low=1.0, high=1.0),
        "h": LogUniformDistribution(low=1.0, high=1.0),
        "i": DiscreteUniformDistribution(low=1.0, high=1.0, q=1.0),
>>>>>>> dee665df
    }

    with warnings.catch_warnings():
        warnings.simplefilter("ignore", optuna.exceptions.ExperimentalWarning)
        sampler = sampler_class()
    study = optuna.study.create_study(sampler=sampler)

    # We need to test the construction of the model, so we should set `n_trials >= 2`.
    for _ in range(2):
        trial = study.ask(fixed_distributions=relative_search_space)
        study.tell(trial, 1.0)
        for param_name in relative_search_space.keys():
            assert trial.params[param_name] == 1


@parametrize_sampler
@parametrize_suggest_method("x")
def test_single_parameter_objective(
    sampler_class: Callable[[], BaseSampler], suggest_method_x: Callable[[Trial], float]
) -> None:
    def objective(trial: Trial) -> float:
        return suggest_method_x(trial)

    with warnings.catch_warnings():
        warnings.simplefilter("ignore", optuna.exceptions.ExperimentalWarning)
        sampler = sampler_class()

    study = optuna.study.create_study(sampler=sampler)
    study.optimize(objective, n_trials=10)

    assert len(study.trials) == 10
    assert all(t.state == TrialState.COMPLETE for t in study.trials)


@parametrize_sampler
def test_conditional_parameter_objective(sampler_class: Callable[[], BaseSampler]) -> None:
    def objective(trial: Trial) -> float:
        x = trial.suggest_categorical("x", [True, False])
        if x:
            return trial.suggest_float("y", 0, 1)
        return trial.suggest_float("z", 0, 1)

    with warnings.catch_warnings():
        warnings.simplefilter("ignore", optuna.exceptions.ExperimentalWarning)
        sampler = sampler_class()

    study = optuna.study.create_study(sampler=sampler)
    study.optimize(objective, n_trials=10)

    assert len(study.trials) == 10
    assert all(t.state == TrialState.COMPLETE for t in study.trials)


@parametrize_sampler
@parametrize_suggest_method("x")
@parametrize_suggest_method("y")
def test_combination_of_different_distributions_objective(
    sampler_class: Callable[[], BaseSampler],
    suggest_method_x: Callable[[Trial], float],
    suggest_method_y: Callable[[Trial], float],
) -> None:
    def objective(trial: Trial) -> float:
        return suggest_method_x(trial) + suggest_method_y(trial)

    with warnings.catch_warnings():
        warnings.simplefilter("ignore", optuna.exceptions.ExperimentalWarning)
        sampler = sampler_class()

    study = optuna.study.create_study(sampler=sampler)
    study.optimize(objective, n_trials=10)

    assert len(study.trials) == 10
    assert all(t.state == TrialState.COMPLETE for t in study.trials)


@parametrize_sampler
@pytest.mark.parametrize(
    "second_low,second_high",
    [
        (0, 5),  # Narrow range.
        (0, 20),  # Expand range.
        (20, 30),  # Set non-overlapping range.
    ],
)
def test_dynamic_range_objective(
    sampler_class: Callable[[], BaseSampler], second_low: int, second_high: int
) -> None:
    def objective(trial: Trial, low: int, high: int) -> float:
        v = trial.suggest_float("x", low, high)
        v += trial.suggest_int("y", low, high)
        return v

    with warnings.catch_warnings():
        warnings.simplefilter("ignore", optuna.exceptions.ExperimentalWarning)
        sampler = sampler_class()

    study = optuna.study.create_study(sampler=sampler)
    study.optimize(lambda t: objective(t, 0, 10), n_trials=10)
    study.optimize(lambda t: objective(t, second_low, second_high), n_trials=10)

    assert len(study.trials) == 20
    assert all(t.state == TrialState.COMPLETE for t in study.trials)<|MERGE_RESOLUTION|>--- conflicted
+++ resolved
@@ -21,13 +21,6 @@
 from optuna.distributions import CategoricalDistribution
 from optuna.distributions import FloatDistribution
 from optuna.distributions import IntDistribution
-<<<<<<< HEAD
-from optuna.distributions import IntLogUniformDistribution
-from optuna.distributions import IntUniformDistribution
-=======
-from optuna.distributions import LogUniformDistribution
-from optuna.distributions import UniformDistribution
->>>>>>> dee665df
 from optuna.samplers import BaseSampler
 from optuna.samplers import PartialFixedSampler
 from optuna.study import Study
@@ -784,22 +777,11 @@
 
     relative_search_space = {
         "a": CategoricalDistribution([1]),
-<<<<<<< HEAD
-        "b": FloatDistribution(low=1.0, high=1.0),
-        "c": FloatDistribution(low=1.0, high=1.0, log=True),
-        "d": FloatDistribution(low=1.0, high=1.0, step=1.0),
-        "e": IntDistribution(low=1, high=1),
-        "f": IntDistribution(low=1, high=1, log=True),
-=======
         "b": IntDistribution(low=1, high=1),
         "c": IntDistribution(low=1, high=1, log=True),
         "d": FloatDistribution(low=1.0, high=1.0),
         "e": FloatDistribution(low=1.0, high=1.0, log=True),
         "f": FloatDistribution(low=1.0, high=1.0, step=1.0),
-        "g": UniformDistribution(low=1.0, high=1.0),
-        "h": LogUniformDistribution(low=1.0, high=1.0),
-        "i": DiscreteUniformDistribution(low=1.0, high=1.0, q=1.0),
->>>>>>> dee665df
     }
 
     with warnings.catch_warnings():
