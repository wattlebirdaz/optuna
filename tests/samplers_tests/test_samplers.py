--- conflicted
+++ resolved
@@ -46,21 +46,15 @@
         lambda: optuna.integration.PyCmaSampler(n_startup_trials=0),
         optuna.samplers.NSGAIISampler,
     ]
-<<<<<<< HEAD
     # TODO(kstoneriv3): Update this after the support for Python 3.6 is stopped.
-    + []
-    if sys.version_info < (3, 7, 0)
-    else [
-        lambda: optuna.integration.BoTorchSampler(n_startup_trials=0),
-        lambda: optuna.samplers.QMCSampler(),
-    ],
-=======
     + (
         []
         if sys.version_info < (3, 7, 0)
-        else [lambda: optuna.integration.BoTorchSampler(n_startup_trials=0)]
+        else [
+            lambda: optuna.integration.BoTorchSampler(n_startup_trials=0),
+            lambda: optuna.samplers.QMCSampler(),
+        ]
     ),
->>>>>>> 16ddc8a3
 )
 parametrize_relative_sampler = pytest.mark.parametrize(
     "relative_sampler_class",
