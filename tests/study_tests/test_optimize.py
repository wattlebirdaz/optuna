--- conflicted
+++ resolved
@@ -12,63 +12,6 @@
 from optuna.testing.storage import STORAGE_MODES
 from optuna.testing.storage import StorageSupplier
 from optuna.trial import TrialState
-
-
-<<<<<<< HEAD
-def func(trial: Trial, x_max: float = 1.0) -> float:
-
-    x = trial.suggest_uniform("x", -x_max, x_max)
-    y = trial.suggest_loguniform("y", 20, 30)
-    z = trial.suggest_categorical("z", (-1.0, 1.0))
-    assert isinstance(z, float)
-    return (x - 2) ** 2 + (y - 25) ** 2 + z
-
-
-def check_params(params: Dict[str, Any]) -> None:
-
-    assert sorted(params.keys()) == ["x", "y", "z"]
-
-
-def check_value(value: Optional[float]) -> None:
-
-    assert isinstance(value, float)
-    assert -1.0 <= value <= 12.0 ** 2 + 5.0 ** 2 + 1.0
-
-
-def check_frozen_trial(frozen_trial: FrozenTrial) -> None:
-
-    if frozen_trial.state == TrialState.COMPLETE:
-        check_params(frozen_trial.params)
-        check_value(frozen_trial.value)
-
-
-def check_study(study: Study) -> None:
-
-    for trial in study.trials:
-        check_frozen_trial(trial)
-
-    assert not study._is_multi_objective()
-
-    complete_trials = [t for t in study.trials if t.state == TrialState.COMPLETE]
-    if len(complete_trials) == 0:
-        with pytest.raises(ValueError):
-            study.best_params
-        with pytest.raises(ValueError):
-            study.best_value
-        with pytest.raises(ValueError):
-            study.best_trial
-    else:
-        check_params(study.best_params)
-        check_value(study.best_value)
-        check_frozen_trial(study.best_trial)
-=======
-STORAGE_MODES = [
-    "inmemory",
-    "sqlite",
-    "cache",
-    "redis",
-]
->>>>>>> 8b1dc9af
 
 
 @pytest.mark.parametrize("storage_mode", STORAGE_MODES)
